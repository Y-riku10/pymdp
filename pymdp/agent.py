--- conflicted
+++ resolved
@@ -61,17 +61,10 @@
         lr_pB=1.0,
         lr_pD=1.0,
         use_BMA = True,
-<<<<<<< HEAD
-        policy_sep_prior = False,
-        save_belief_hist = False,
-        A_factor_list = None,
-        B_factor_list = None
-=======
         policy_sep_prior=False,
         save_belief_hist=False,
         A_factor_list=None,
         B_factor_list=None
->>>>>>> 03846880
     ):
 
         ### Constant parameters ###
@@ -141,22 +134,14 @@
             for m in range(self.num_modalities):
                 factor_dims = tuple([self.num_states[f] for f in self.A_factor_list[m]])
                 assert self.A[m].shape[1:] == factor_dims, f"Please input an `A_factor_list` whose {m}-th indices pick out the hidden state factors that line up with lagging dimensions of A{m}..." 
-<<<<<<< HEAD
                 if self.pA is not None:
-=======
-                if self.pA != None:
->>>>>>> 03846880
                     assert self.pA[m].shape[1:] == factor_dims, f"Please input an `A_factor_list` whose {m}-th indices pick out the hidden state factors that line up with lagging dimensions of pA{m}..." 
         else:
             for m in range(self.num_modalities):
                 assert max(A_factor_list[m]) <= (self.num_factors - 1), f"Check modality {m} of A_factor_list - must be consistent with `num_states` and `num_factors`..."
                 factor_dims = tuple([self.num_states[f] for f in A_factor_list[m]])
                 assert self.A[m].shape[1:] == factor_dims, f"Check modality {m} of A_factor_list. It must coincide with lagging dimensions of A{m}..." 
-<<<<<<< HEAD
                 if self.pA is not None:
-=======
-                if self.pA != None:
->>>>>>> 03846880
                     assert self.pA[m].shape[1:] == factor_dims, f"Check modality {m} of A_factor_list. It must coincide with lagging dimensions of pA{m}..."
             self.A_factor_list = A_factor_list
 
@@ -176,22 +161,14 @@
             for f in range(self.num_factors):
                 factor_dims = tuple([self.num_states[f] for f in self.B_factor_list[f]])
                 assert self.B[f].shape[1:-1] == factor_dims, f"Please input a `B_factor_list` whose {f}-th indices pick out the hidden state factors that line up with the all-but-final lagging dimensions of B{f}..." 
-<<<<<<< HEAD
                 if self.pB is not None:
-=======
-                if self.pB != None:
->>>>>>> 03846880
                     assert self.pB[f].shape[1:-1] == factor_dims, f"Please input a `B_factor_list` whose {f}-th indices pick out the hidden state factors that line up with the all-but-final lagging dimensions of pB{f}..." 
         else:
             for f in range(self.num_factors):
                 assert max(B_factor_list[f]) <= (self.num_factors - 1), f"Check factor {f} of B_factor_list - must be consistent with `num_states` and `num_factors`..."
                 factor_dims = tuple([self.num_states[f] for f in B_factor_list[f]])
                 assert self.B[f].shape[1:-1] == factor_dims, f"Check factor {f} of B_factor_list. It must coincide with all-but-final lagging dimensions of B{f}..." 
-<<<<<<< HEAD
                 if self.pB is not None:
-=======
-                if self.pB != None:
->>>>>>> 03846880
                     assert self.pB[f].shape[1:-1] == factor_dims, f"Check factor {f} of B_factor_list. It must coincide with all-but-final lagging dimensions of pB{f}..."
             self.B_factor_list = B_factor_list
 
@@ -387,17 +364,10 @@
         else:
             self.qs = init_qs
         
-<<<<<<< HEAD
         if self.pA is not None:
             self.A = utils.norm_dist_obj_arr(self.pA)
         
         if self.pB is not None:
-=======
-        if self.pA != None:
-            self.A = utils.norm_dist_obj_arr(self.pA)
-        
-        if self.pB != None:
->>>>>>> 03846880
             self.B = utils.norm_dist_obj_arr(self.pB)
 
         return self.qs
@@ -676,11 +646,7 @@
         self.G = G
         return q_pi, G
     
-<<<<<<< HEAD
-    def infer_policies_factorized(self):
-=======
     def infer_policies(self):
->>>>>>> 03846880
         """
         Perform policy inference by optimizing a posterior (categorical) distribution over policies.
         This distribution is computed as the softmax of ``G * gamma + lnE`` where ``G`` is the negative expected
@@ -711,32 +677,6 @@
                 self.use_param_info_gain,
                 self.pA,
                 self.pB,
-<<<<<<< HEAD
-                E = self.E,
-                gamma = self.gamma
-            )
-        elif self.inference_algo == "MMP":
-            Raise(NotImplementedError("Factorized inference not implemented for MMP"))
-
-        #     future_qs_seq = self.get_future_qs()
-
-        #     q_pi, G = control.update_posterior_policies_full(
-        #         future_qs_seq,
-        #         self.A,
-        #         self.B,
-        #         self.C,
-        #         self.policies,
-        #         self.use_utility,
-        #         self.use_states_info_gain,
-        #         self.use_param_info_gain,
-        #         self.latest_belief,
-        #         self.pA,
-        #         self.pB,
-        #         F = self.F,
-        #         E = self.E,
-        #         gamma = self.gamma
-        #     )
-=======
                 E=self.E,
                 I=self.I,
                 gamma=self.gamma
@@ -764,7 +704,6 @@
                 I=self.I,
                 gamma=self.gamma
             )
->>>>>>> 03846880
 
         if hasattr(self, "q_pi_hist"):
             self.q_pi_hist.append(q_pi)
